# Copyright (c) 2022, NVIDIA CORPORATION. All rights reserved.

from functools import reduce
import operator
from typing import Optional, List, Union, Callable, Tuple

import torch

from megatron import core
from megatron.core.parallel_state import (
    get_pipeline_model_parallel_group,
    get_pipeline_model_parallel_rank,
    get_pipeline_model_parallel_prev_rank,
    get_pipeline_model_parallel_next_rank,
)

from megatron.core import ModelParallelConfig

# Types
Shape = Union[List[int], torch.Size]

def _communicate_shapes(tensor_send_next, tensor_send_prev,
                        recv_prev, recv_next, config):
    """Communicate tensor shapes between stages. Used to communicate
    tensor shapes before the actual tensor communication happens.
    This is required when the sequence lengths across micro batches
    are not uniform.

    Takes the following arguments:
        tensor_send_next: tensor to send to next rank (no tensor sent if
                          set to None).
        tensor_send_prev: tensor to send to prev rank (no tensor sent if
                          set to None).
        recv_prev: boolean for whether tensor should be received from
                   previous rank.
        recv_next: boolean for whether tensor should be received from
                   next rank.
    Returns:
        (recv_prev_shape, recv_next_shape)
    """

    recv_prev_shape_tensor = None
    recv_next_shape_tensor = None
    send_prev_shape_tensor = None
    send_next_shape_tensor = None
    if recv_prev:
        recv_prev_shape_tensor = torch.empty((3),
                                             device=torch.cuda.current_device(),
                                             dtype=torch.int64)
    if recv_next:
        recv_next_shape_tensor = torch.empty((3),
                                             device=torch.cuda.current_device(),
                                             dtype=torch.int64)
    if tensor_send_prev is not None:
        send_prev_shape_tensor = torch.tensor(tensor_send_prev.size(),
                                              device=torch.cuda.current_device(),
                                              dtype=torch.int64)
    if tensor_send_next is not None:
        send_next_shape_tensor = torch.tensor(tensor_send_next.size(),
                                              device=torch.cuda.current_device(),
                                              dtype=torch.int64)

    if config.use_ring_exchange_p2p:
        torch.distributed.ring_exchange(tensor_send_prev=send_prev_shape_tensor,
                                        tensor_recv_prev=recv_prev_shape_tensor,
                                        tensor_send_next=send_next_shape_tensor,
                                        tensor_recv_next=recv_next_shape_tensor,
                                        group=get_pipeline_model_parallel_group())
    else:
        ops = []
        if send_prev_shape_tensor is not None:
            send_prev_op = torch.distributed.P2POp(
                torch.distributed.isend, send_prev_shape_tensor,
                get_pipeline_model_parallel_prev_rank())
            ops.append(send_prev_op)
        if recv_prev_shape_tensor is not None:
            recv_prev_op = torch.distributed.P2POp(
                torch.distributed.irecv, recv_prev_shape_tensor,
                get_pipeline_model_parallel_prev_rank())
            ops.append(recv_prev_op)
        if send_next_shape_tensor is not None:
            send_next_op = torch.distributed.P2POp(
                torch.distributed.isend, send_next_shape_tensor,
                get_pipeline_model_parallel_next_rank())
            ops.append(send_next_op)
        if recv_next_shape_tensor is not None:
            recv_next_op = torch.distributed.P2POp(
                torch.distributed.irecv, recv_next_shape_tensor,
                get_pipeline_model_parallel_next_rank())
            ops.append(recv_next_op)
        if len(ops) > 0:
            reqs = torch.distributed.batch_isend_irecv(ops)
            for req in reqs:
                req.wait()

        # To protect against race condition when using batch_isend_irecv().
        # should take this out once the bug with batch_isend_irecv is resolved.
        torch.cuda.synchronize()

    recv_prev_shape = [0, 0, 0]
    if recv_prev_shape_tensor is not None:
        recv_prev_shape = recv_prev_shape_tensor.tolist()

    recv_next_shape = [0, 0, 0]
    if recv_next_shape_tensor is not None:
        recv_next_shape = recv_next_shape_tensor.tolist()

    return recv_prev_shape, recv_next_shape

def _batched_p2p_ops(*,
                     tensor_send_prev: Optional[torch.Tensor],
                     tensor_recv_prev: Optional[torch.Tensor],
                     tensor_send_next: Optional[torch.Tensor],
                     tensor_recv_next: Optional[torch.Tensor],
                     group: torch.distributed.ProcessGroup):
    ops = []
    if tensor_send_prev is not None:
        send_prev_op = torch.distributed.P2POp(
            torch.distributed.isend, tensor_send_prev,
            get_pipeline_model_parallel_prev_rank(),
            group)
        ops.append(send_prev_op)
    if tensor_recv_prev is not None:
        recv_prev_op = torch.distributed.P2POp(
            torch.distributed.irecv, tensor_recv_prev,
            get_pipeline_model_parallel_prev_rank(),
            group)
        ops.append(recv_prev_op)
    if tensor_send_next is not None:
        send_next_op = torch.distributed.P2POp(
            torch.distributed.isend, tensor_send_next,
            get_pipeline_model_parallel_next_rank(),
            group)
        ops.append(send_next_op)
    if tensor_recv_next is not None:
        recv_next_op = torch.distributed.P2POp(
            torch.distributed.irecv, tensor_recv_next,
            get_pipeline_model_parallel_next_rank(),
            group)
        ops.append(recv_next_op)
    if len(ops) > 0:
        reqs = torch.distributed.batch_isend_irecv(ops)
    else:
        reqs = []
    return reqs

def _p2p_ops(*,
             tensor_send_prev: Optional[torch.Tensor],
             tensor_recv_prev: Optional[torch.Tensor],
             tensor_send_next: Optional[torch.Tensor],
             tensor_recv_next: Optional[torch.Tensor],
             group: torch.distributed.ProcessGroup):
    reqs = []
    rank = get_pipeline_model_parallel_rank()
    if get_pipeline_model_parallel_rank() % 2 == 0:
        if tensor_send_next is not None:
            send_next_req = torch.distributed.isend(
                tensor=tensor_send_next,
                dst=get_pipeline_model_parallel_next_rank(),
                group=group,
            )
            reqs.append(send_next_req)

        if tensor_recv_prev is not None:
            recv_prev_req = torch.distributed.irecv(
                tensor=tensor_recv_prev,
                src=get_pipeline_model_parallel_prev_rank(),
                group=group,
            )
            reqs.append(recv_prev_req)

        if tensor_send_prev is not None:
            send_prev_req = torch.distributed.isend(
                tensor=tensor_send_prev,
                dst=get_pipeline_model_parallel_prev_rank(),
                group=group,
            )
            reqs.append(send_prev_req)

        if tensor_recv_next is not None:
            recv_next_req = torch.distributed.irecv(
                tensor=tensor_recv_next,
                src=get_pipeline_model_parallel_next_rank(),
                group=group,
            )
            reqs.append(recv_next_req)

    else:
        if tensor_recv_prev is not None:
            recv_prev_req = torch.distributed.irecv(
                tensor=tensor_recv_prev,
                src=get_pipeline_model_parallel_prev_rank(),
                group=group,
            )
            reqs.append(recv_prev_req)

        if tensor_send_next is not None:
            send_next_req = torch.distributed.isend(
                tensor=tensor_send_next,
                dst=get_pipeline_model_parallel_next_rank(),
                group=group,
            )
            reqs.append(send_next_req)

        if tensor_recv_next is not None:
            recv_next_req = torch.distributed.irecv(
                tensor=tensor_recv_next,
                src=get_pipeline_model_parallel_next_rank(),
                group=group,
            )
            reqs.append(recv_next_req)

        if tensor_send_prev is not None:
            send_prev_req = torch.distributed.isend(
                tensor=tensor_send_prev,
                dst=get_pipeline_model_parallel_prev_rank(),
                group=group,
            )
            reqs.append(send_prev_req)
    return reqs

def _communicate(*, tensor_send_next: Optional[torch.Tensor],
                 tensor_send_prev: Optional[torch.Tensor],
                 recv_prev: bool,
                 recv_next: bool,
                 tensor_shape: Shape,
<<<<<<< HEAD
                 config: ModelParallelConfig) -> Tuple[torch.Tensor, torch.Tensor]:
=======
                 batch_p2p_comm: bool = True,
                 wait_on_reqs: bool = True,
                 dtype: Optional[torch.dtype],
                 variable_seq_lengths: bool = False,
                 use_ring_exchange_p2p: bool = False,
                 ) -> Tuple[torch.Tensor, torch.Tensor]:
>>>>>>> e6d7e098
    """Communicate tensors between stages. Used as helper method in other
    communication methods that are used in megatron/schedules.py.

    Arguments:
        tensor_send_next (torch.Tensor, optional):
            Tensor to send to next rank (no tensor sent if None)

        tensor_send_prev (torch.Tensor, optional):
            Tensor to send to prev rank (no tensor sent if None)

        recv_prev (boolean, required):
            whether tensor should be received from previous rank.

        recv_next (boolean, required):
            whether tensor should be received from next rank.

        tensor_shape (List[int] or torch.Size, required):
            shape of tensor to receive (this method assumes that all
            tensors sent and received in a single function call are
            the same shape).

<<<<<<< HEAD
=======
        batch_p2p_comm (boolean, required):
            If true use batch_isend_irecv, otherwise use individual
            isend and irecv calls.

        wait_on_reqs (boolean, optional, default=False):
            For non-batched p2p communication, wait on each request
            before returning.

        dtype (torch.dtype, required if either recv_{prev,next} is True):
            this must be the type of the tensors that will be
            received, will typically be params_dtype, but in the case
            of fp32 residual connections might be torch.float.

        variable_seq_lengths (bool, optional, default=False):
            Support for variable sequence lengths across
            microbatches. Setting this communicates the size of
            tensors during pipeline parallelism communication, because
            of this extra overhead it should only be set if the
            sequence length is not constant during training.

        use_ring_exchange_p2p (bool, optional, default = False):
            Use custom ring_exchange kernel instead of
            torch.distributed.batch_isend_irecv(). Requires custom
            built torch with torch.distributed.ring_exchange.


>>>>>>> e6d7e098
    Returns:
        tuple containing

        - tensor_recv_prev: torch.Tensor if recv_prev is True, None otherwise.
        - tensor_recv_next: torch.Tensor if recv_next is True, None otherwise.

    """

    # Create placeholder tensors for receive in forward and backward directions
    # if needed.
    tensor_recv_prev = None
    tensor_recv_next = None

<<<<<<< HEAD
    if not config.variable_seq_lengths:
=======
    # This will come from config in the next version, for now hard
    # code it here to match existing functionality.
    batch_p2p_sync = True

    if not variable_seq_lengths:
>>>>>>> e6d7e098
        recv_prev_shape = tensor_shape
        recv_next_shape = tensor_shape
    else:
        recv_prev_shape, recv_next_shape = \
            _communicate_shapes(tensor_send_next, tensor_send_prev,
                                recv_prev, recv_next, config)

    if recv_prev:
        if config.pipeline_dtype is None:
            raise RuntimeError("pipeline_dtype must be provided if recv_prev is True")
        if tensor_shape is None:
            raise RuntimeError(
                "tensor_shape must be specified if recv_prev is True. "
                "Common tensor_shape is (seq_length, micro_batch_size, hidden_size)"
            )
        tensor_recv_prev = torch.empty(recv_prev_shape,
                                       requires_grad=True,
                                       device=torch.cuda.current_device(),
                                       dtype=config.pipeline_dtype)
    if recv_next:
        if config.pipeline_dtype is None:
            raise RuntimeError("dtype must be provided if recv_next is True")
        if tensor_shape is None:
            raise RuntimeError(
                "tensor_shape must be specified if recv_next is True. "
                "Common tensor_shape is (seq_length, micro_batch_size, hidden_size)"
            )
        tensor_recv_next = torch.empty(recv_next_shape,
                                       requires_grad=True,
                                       device=torch.cuda.current_device(),
                                       dtype=config.pipeline_dtype)

    # Send tensors in both the forward and backward directions as appropriate.
<<<<<<< HEAD
    if config.use_ring_exchange_p2p:
        torch.distributed.ring_exchange(tensor_send_prev=tensor_send_prev,
                                        tensor_recv_prev=tensor_recv_prev,
                                        tensor_send_next=tensor_send_next,
                                        tensor_recv_next=tensor_recv_next,
                                        group=get_pipeline_model_parallel_group())
=======
    if use_ring_exchange_p2p:
        def _ring_exchange_wrapper(**kwargs):
            torch.distributed.ring_exchange(**kwargs)
            return []
        p2p_func = _ring_exchange_wrapper
    elif batch_p2p_comm:
        assert wait_on_reqs
        p2p_func = _batched_p2p_ops
>>>>>>> e6d7e098
    else:
        p2p_func = _p2p_ops

    reqs = p2p_func(tensor_send_prev=tensor_send_prev,
                    tensor_recv_prev=tensor_recv_prev,
                    tensor_send_next=tensor_send_next,
                    tensor_recv_next=tensor_recv_next,
                    group=get_pipeline_model_parallel_group())

    if wait_on_reqs and len(reqs) > 0:
        for req in reqs:
            req.wait()
        reqs = None

    if batch_p2p_comm and batch_p2p_sync:
        # To protect against race condition when using batch_isend_irecv().
        # User should assert that we have a modern enough PyTorch to not need this
        torch.cuda.synchronize()

    return tensor_recv_prev, tensor_recv_next, reqs


def recv_forward(tensor_shape: Shape,
<<<<<<< HEAD
                 config: ModelParallelConfig) -> torch.Tensor:
=======
                 dtype: torch.dtype,
                 batch_p2p_comm: bool = True,
                 timers: Callable = None) -> torch.Tensor:
>>>>>>> e6d7e098
    """ Receive tensor from previous rank in pipeline (forward receive).


    See _communicate for argument details.
    """

    if core.parallel_state.is_pipeline_first_stage():
        input_tensor = None
    else:
<<<<<<< HEAD
        if config.timers is not None:
            config.timers('forward-recv', log_level=2).start()
        input_tensor, _ = _communicate(
=======
        if timers is not None:
            timers('forward-recv', log_level=2).start()
        input_tensor, _, _ = _communicate(
>>>>>>> e6d7e098
            tensor_send_next=None,
            tensor_send_prev=None,
            recv_prev=True,
            recv_next=False,
            tensor_shape=tensor_shape,
<<<<<<< HEAD
            config=config)
        if config.timers is not None:
            config.timers('forward-recv').stop()
=======
            batch_p2p_comm=batch_p2p_comm,
            dtype=dtype)
        if timers is not None:
            timers('forward-recv').stop()
>>>>>>> e6d7e098
    return input_tensor


def recv_backward(tensor_shape: Shape,
<<<<<<< HEAD
                  config: ModelParallelConfig) -> torch.Tensor:
=======
                  dtype: torch.dtype,
                  batch_p2p_comm: bool = True,
                  timers: Callable = None) -> torch.Tensor:
>>>>>>> e6d7e098
    """Receive tensor from next rank in pipeline (backward receive).

    See _communicate for argument details.
    """
    if core.parallel_state.is_pipeline_last_stage():
        output_tensor_grad = None
    else:
<<<<<<< HEAD
        if config.timers is not None:
            config.timers('backward-recv', log_level=2).start()
        _, output_tensor_grad = _communicate(
=======
        if timers is not None:
            timers('backward-recv', log_level=2).start()
        _, output_tensor_grad, _ = _communicate(
>>>>>>> e6d7e098
            tensor_send_next=None,
            tensor_send_prev=None,
            recv_prev=False,
            recv_next=True,
            tensor_shape=tensor_shape,
<<<<<<< HEAD
            config=config)
        if config.timers is not None:
            config.timers('backward-recv').stop()
=======
            batch_p2p_comm=batch_p2p_comm,
            dtype=dtype)
        if timers is not None:
            timers('backward-recv').stop()
>>>>>>> e6d7e098
    return output_tensor_grad


def send_forward(output_tensor: torch.Tensor,
<<<<<<< HEAD
                 config: ModelParallelConfig) -> None:
=======
                 batch_p2p_comm: bool = True,
                 timers: Callable = None) -> None:
>>>>>>> e6d7e098
    """Send tensor to next rank in pipeline (forward send).

    See _communicate for argument details.
    """

    if not core.parallel_state.is_pipeline_last_stage():
        if config.timers is not None:
            config.timers('forward-send', log_level=2).start()
        _communicate(
            tensor_send_next=output_tensor,
            tensor_send_prev=None,
            recv_prev=False,
            recv_next=False,
            tensor_shape=None,
<<<<<<< HEAD
            config=config)
        if config.timers is not None:
            config.timers('forward-send').stop()


def send_backward(input_tensor_grad: torch.Tensor,
                  config: ModelParallelConfig) -> None:
=======
            batch_p2p_comm=batch_p2p_comm,
            dtype=None)
        if timers is not None:
            timers('forward-send').stop()


def send_backward(input_tensor_grad: torch.Tensor,
                  batch_p2p_comm: bool = True,
                  timers: Callable = None) -> None:
>>>>>>> e6d7e098
    """Send tensor to previous rank in pipeline (backward send).

    See _communicate for argument details.
    """
    if not core.parallel_state.is_pipeline_first_stage():
        if config.timers is not None:
            config.timers('backward-send', log_level=2).start()
        _communicate(
            tensor_send_next=None,
            tensor_send_prev=input_tensor_grad,
            recv_prev=False,
            recv_next=False,
            tensor_shape=None,
<<<<<<< HEAD
            config=config)
        if config.timers is not None:
            config.timers('backward-send').stop()
=======
            batch_p2p_comm=batch_p2p_comm,
            dtype=None)
        if timers is not None:
            timers('backward-send').stop()
>>>>>>> e6d7e098


def send_forward_recv_backward(output_tensor: torch.Tensor,
                               tensor_shape: Shape,
<<<<<<< HEAD
                               config: ModelParallelConfig) -> torch.Tensor:
=======
                               dtype: torch.dtype,
                               batch_p2p_comm: bool = True,
                               timers: Callable = None) -> torch.Tensor:
>>>>>>> e6d7e098
    """Batched send and recv with next rank in pipeline.

    See _communicate for argument details.
    """
    if core.parallel_state.is_pipeline_last_stage():
        output_tensor_grad = None
    else:
<<<<<<< HEAD
        if config.timers is not None:
            config.timers('forward-send-backward-recv', log_level=2).start()
        _, output_tensor_grad = _communicate(
=======
        if timers is not None:
            timers('forward-send-backward-recv', log_level=2).start()
        _, output_tensor_grad,_ = _communicate(
>>>>>>> e6d7e098
            tensor_send_next=output_tensor,
            tensor_send_prev=None,
            recv_prev=False,
            recv_next=True,
            tensor_shape=tensor_shape,
<<<<<<< HEAD
            config=config)
        if config.timers is not None:
            config.timers('forward-send-backward-recv').stop()
=======
            batch_p2p_comm=batch_p2p_comm,
            dtype=dtype)
        if timers is not None:
            timers('forward-send-backward-recv').stop()
>>>>>>> e6d7e098
    return output_tensor_grad


def send_backward_recv_forward(input_tensor_grad: torch.Tensor,
                               tensor_shape: Shape,
<<<<<<< HEAD
                               config: ModelParallelConfig) -> torch.Tensor:
=======
                               dtype: torch.dtype,
                               batch_p2p_comm: bool = True,
                               timers: Callable = None) -> torch.Tensor:
>>>>>>> e6d7e098
    """Batched send and recv with previous rank in pipeline.

    See _communicate for argument details.
    """
    if core.parallel_state.is_pipeline_first_stage():
        input_tensor = None
    else:
<<<<<<< HEAD
        if config.timers is not None:
            config.timers('backward-send-forward-recv', log_level=2).start()
        input_tensor, _ = _communicate(
=======
        if timers is not None:
            timers('backward-send-forward-recv', log_level=2).start()
        input_tensor, _, _ = _communicate(
>>>>>>> e6d7e098
            tensor_send_next=None,
            tensor_send_prev=input_tensor_grad,
            recv_prev=True,
            recv_next=False,
            tensor_shape=tensor_shape,
<<<<<<< HEAD
            config=config)
        if config.timers is not None:
            config.timers('backward-send-forward-recv').stop()
=======
            batch_p2p_comm=batch_p2p_comm,
            dtype=dtype)
        if timers is not None:
            timers('backward-send-forward-recv').stop()
>>>>>>> e6d7e098
    return input_tensor


def send_forward_recv_forward(output_tensor: torch.Tensor,
                              recv_prev: bool,
                              tensor_shape: Shape,
<<<<<<< HEAD
                              config: ModelParallelConfig) -> torch.Tensor:
=======
                              dtype: torch.dtype,
                              batch_p2p_comm: bool = True,
                              overlap_p2p_comm: bool = False,
                              timers: Callable = None) -> torch.Tensor:
>>>>>>> e6d7e098
    """Batched recv from previous rank and send to next rank in pipeline.

    See _communicate for argument details.
    """
<<<<<<< HEAD
    if config.timers is not None:
        config.timers('forward-send-forward-recv', log_level=2).start()
    input_tensor, _ = _communicate(
=======
    if timers is not None:
        timers('forward-send-forward-recv', log_level=2).start()
    input_tensor, _, wait_handles = _communicate(
>>>>>>> e6d7e098
        tensor_send_next=output_tensor,
        tensor_send_prev=None,
        recv_prev=recv_prev,
        recv_next=False,
        tensor_shape=tensor_shape,
<<<<<<< HEAD
        config=config)
    if config.timers is not None:
        config.timers('forward-send-forward-recv').stop()
=======
        batch_p2p_comm=batch_p2p_comm,
        wait_on_reqs=(not overlap_p2p_comm),
        dtype=dtype)
    if timers is not None:
        timers('forward-send-forward-recv').stop()
    if overlap_p2p_comm:
        return input_tensor, wait_handles
>>>>>>> e6d7e098
    return input_tensor


def send_backward_recv_backward(input_tensor_grad: torch.Tensor,
                                recv_next: bool,
                                tensor_shape: Shape,
<<<<<<< HEAD
                                config: ModelParallelConfig) -> torch.Tensor:
=======
                                dtype: torch.dtype,
                                batch_p2p_comm: bool = True,
                                overlap_p2p_comm: bool = False,
                                timers: Callable = None) -> torch.Tensor:
>>>>>>> e6d7e098
    """Batched recv from next rank and send to previous rank in pipeline.

    See _communicate for argument details.
    """
<<<<<<< HEAD
    if config.timers is not None:
        config.timers('backward-send-backward-recv', log_level=2).start()
    _, output_tensor_grad = _communicate(
=======
    if timers is not None:
        timers('backward-send-backward-recv', log_level=2).start()
    _, output_tensor_grad, wait_handles = _communicate(
>>>>>>> e6d7e098
        tensor_send_next=None,
        tensor_send_prev=input_tensor_grad,
        recv_prev=False,
        recv_next=recv_next,
        tensor_shape=tensor_shape,
<<<<<<< HEAD
        config=config)
    if config.timers is not None:
        config.timers('backward-send-backward-recv').stop()
=======
        batch_p2p_comm=batch_p2p_comm,
        wait_on_reqs=(not overlap_p2p_comm),
        dtype=dtype)
    if timers is not None:
        timers('backward-send-backward-recv').stop()
    if overlap_p2p_comm:
        return output_tensor_grad, wait_handles
>>>>>>> e6d7e098
    return output_tensor_grad


def send_forward_backward_recv_forward_backward(
        output_tensor: torch.Tensor,
        input_tensor_grad: torch.Tensor,
        recv_prev: bool,
        recv_next: bool,
        tensor_shape: Shape,
<<<<<<< HEAD
        config: ModelParallelConfig) -> torch.Tensor:
=======
        dtype: torch.dtype,
        batch_p2p_comm: bool = True,
        timers: Callable = None) -> Tuple[torch.Tensor, torch.Tensor]:
>>>>>>> e6d7e098
    """Batched send and recv with previous and next ranks in pipeline.

    See _communicate for argument details.
    """
    if config.timers is not None:
        config.timers('forward-backward-send-forward-backward-recv',
               log_level=2).start()
    input_tensor, output_tensor_grad, _ = _communicate(
        tensor_send_next=output_tensor,
        tensor_send_prev=input_tensor_grad,
        recv_prev=recv_prev,
        recv_next=recv_next,
        tensor_shape=tensor_shape,
<<<<<<< HEAD
        config=config)
    if config.timers is not None:
        config.timers('forward-backward-send-forward-backward-recv').stop()
=======
        batch_p2p_comm=batch_p2p_comm,
        dtype=dtype)
    if timers is not None:
        timers('forward-backward-send-forward-backward-recv').stop()
>>>>>>> e6d7e098
    return input_tensor, output_tensor_grad<|MERGE_RESOLUTION|>--- conflicted
+++ resolved
@@ -224,16 +224,8 @@
                  recv_prev: bool,
                  recv_next: bool,
                  tensor_shape: Shape,
-<<<<<<< HEAD
-                 config: ModelParallelConfig) -> Tuple[torch.Tensor, torch.Tensor]:
-=======
-                 batch_p2p_comm: bool = True,
-                 wait_on_reqs: bool = True,
-                 dtype: Optional[torch.dtype],
-                 variable_seq_lengths: bool = False,
-                 use_ring_exchange_p2p: bool = False,
-                 ) -> Tuple[torch.Tensor, torch.Tensor]:
->>>>>>> e6d7e098
+                 config: ModelParallelConfig,
+                 wait_on_reqs: bool = True) -> Tuple[torch.Tensor, torch.Tensor]:
     """Communicate tensors between stages. Used as helper method in other
     communication methods that are used in megatron/schedules.py.
 
@@ -255,35 +247,10 @@
             tensors sent and received in a single function call are
             the same shape).
 
-<<<<<<< HEAD
-=======
-        batch_p2p_comm (boolean, required):
-            If true use batch_isend_irecv, otherwise use individual
-            isend and irecv calls.
-
         wait_on_reqs (boolean, optional, default=False):
             For non-batched p2p communication, wait on each request
             before returning.
 
-        dtype (torch.dtype, required if either recv_{prev,next} is True):
-            this must be the type of the tensors that will be
-            received, will typically be params_dtype, but in the case
-            of fp32 residual connections might be torch.float.
-
-        variable_seq_lengths (bool, optional, default=False):
-            Support for variable sequence lengths across
-            microbatches. Setting this communicates the size of
-            tensors during pipeline parallelism communication, because
-            of this extra overhead it should only be set if the
-            sequence length is not constant during training.
-
-        use_ring_exchange_p2p (bool, optional, default = False):
-            Use custom ring_exchange kernel instead of
-            torch.distributed.batch_isend_irecv(). Requires custom
-            built torch with torch.distributed.ring_exchange.
-
-
->>>>>>> e6d7e098
     Returns:
         tuple containing
 
@@ -297,15 +264,7 @@
     tensor_recv_prev = None
     tensor_recv_next = None
 
-<<<<<<< HEAD
     if not config.variable_seq_lengths:
-=======
-    # This will come from config in the next version, for now hard
-    # code it here to match existing functionality.
-    batch_p2p_sync = True
-
-    if not variable_seq_lengths:
->>>>>>> e6d7e098
         recv_prev_shape = tensor_shape
         recv_next_shape = tensor_shape
     else:
@@ -339,23 +298,14 @@
                                        dtype=config.pipeline_dtype)
 
     # Send tensors in both the forward and backward directions as appropriate.
-<<<<<<< HEAD
     if config.use_ring_exchange_p2p:
-        torch.distributed.ring_exchange(tensor_send_prev=tensor_send_prev,
-                                        tensor_recv_prev=tensor_recv_prev,
-                                        tensor_send_next=tensor_send_next,
-                                        tensor_recv_next=tensor_recv_next,
-                                        group=get_pipeline_model_parallel_group())
-=======
-    if use_ring_exchange_p2p:
         def _ring_exchange_wrapper(**kwargs):
             torch.distributed.ring_exchange(**kwargs)
             return []
         p2p_func = _ring_exchange_wrapper
-    elif batch_p2p_comm:
+    elif config.batch_p2p_comm:
         assert wait_on_reqs
         p2p_func = _batched_p2p_ops
->>>>>>> e6d7e098
     else:
         p2p_func = _p2p_ops
 
@@ -370,7 +320,7 @@
             req.wait()
         reqs = None
 
-    if batch_p2p_comm and batch_p2p_sync:
+    if config.batch_p2p_comm and config.batch_p2p_sync:
         # To protect against race condition when using batch_isend_irecv().
         # User should assert that we have a modern enough PyTorch to not need this
         torch.cuda.synchronize()
@@ -379,13 +329,7 @@
 
 
 def recv_forward(tensor_shape: Shape,
-<<<<<<< HEAD
                  config: ModelParallelConfig) -> torch.Tensor:
-=======
-                 dtype: torch.dtype,
-                 batch_p2p_comm: bool = True,
-                 timers: Callable = None) -> torch.Tensor:
->>>>>>> e6d7e098
     """ Receive tensor from previous rank in pipeline (forward receive).
 
 
@@ -395,41 +339,22 @@
     if core.parallel_state.is_pipeline_first_stage():
         input_tensor = None
     else:
-<<<<<<< HEAD
         if config.timers is not None:
             config.timers('forward-recv', log_level=2).start()
-        input_tensor, _ = _communicate(
-=======
-        if timers is not None:
-            timers('forward-recv', log_level=2).start()
         input_tensor, _, _ = _communicate(
->>>>>>> e6d7e098
             tensor_send_next=None,
             tensor_send_prev=None,
             recv_prev=True,
             recv_next=False,
             tensor_shape=tensor_shape,
-<<<<<<< HEAD
             config=config)
         if config.timers is not None:
             config.timers('forward-recv').stop()
-=======
-            batch_p2p_comm=batch_p2p_comm,
-            dtype=dtype)
-        if timers is not None:
-            timers('forward-recv').stop()
->>>>>>> e6d7e098
     return input_tensor
 
 
 def recv_backward(tensor_shape: Shape,
-<<<<<<< HEAD
                   config: ModelParallelConfig) -> torch.Tensor:
-=======
-                  dtype: torch.dtype,
-                  batch_p2p_comm: bool = True,
-                  timers: Callable = None) -> torch.Tensor:
->>>>>>> e6d7e098
     """Receive tensor from next rank in pipeline (backward receive).
 
     See _communicate for argument details.
@@ -437,40 +362,22 @@
     if core.parallel_state.is_pipeline_last_stage():
         output_tensor_grad = None
     else:
-<<<<<<< HEAD
         if config.timers is not None:
             config.timers('backward-recv', log_level=2).start()
-        _, output_tensor_grad = _communicate(
-=======
-        if timers is not None:
-            timers('backward-recv', log_level=2).start()
         _, output_tensor_grad, _ = _communicate(
->>>>>>> e6d7e098
             tensor_send_next=None,
             tensor_send_prev=None,
             recv_prev=False,
             recv_next=True,
             tensor_shape=tensor_shape,
-<<<<<<< HEAD
             config=config)
         if config.timers is not None:
             config.timers('backward-recv').stop()
-=======
-            batch_p2p_comm=batch_p2p_comm,
-            dtype=dtype)
-        if timers is not None:
-            timers('backward-recv').stop()
->>>>>>> e6d7e098
     return output_tensor_grad
 
 
 def send_forward(output_tensor: torch.Tensor,
-<<<<<<< HEAD
                  config: ModelParallelConfig) -> None:
-=======
-                 batch_p2p_comm: bool = True,
-                 timers: Callable = None) -> None:
->>>>>>> e6d7e098
     """Send tensor to next rank in pipeline (forward send).
 
     See _communicate for argument details.
@@ -485,7 +392,6 @@
             recv_prev=False,
             recv_next=False,
             tensor_shape=None,
-<<<<<<< HEAD
             config=config)
         if config.timers is not None:
             config.timers('forward-send').stop()
@@ -493,17 +399,6 @@
 
 def send_backward(input_tensor_grad: torch.Tensor,
                   config: ModelParallelConfig) -> None:
-=======
-            batch_p2p_comm=batch_p2p_comm,
-            dtype=None)
-        if timers is not None:
-            timers('forward-send').stop()
-
-
-def send_backward(input_tensor_grad: torch.Tensor,
-                  batch_p2p_comm: bool = True,
-                  timers: Callable = None) -> None:
->>>>>>> e6d7e098
     """Send tensor to previous rank in pipeline (backward send).
 
     See _communicate for argument details.
@@ -517,27 +412,14 @@
             recv_prev=False,
             recv_next=False,
             tensor_shape=None,
-<<<<<<< HEAD
             config=config)
         if config.timers is not None:
             config.timers('backward-send').stop()
-=======
-            batch_p2p_comm=batch_p2p_comm,
-            dtype=None)
-        if timers is not None:
-            timers('backward-send').stop()
->>>>>>> e6d7e098
 
 
 def send_forward_recv_backward(output_tensor: torch.Tensor,
                                tensor_shape: Shape,
-<<<<<<< HEAD
                                config: ModelParallelConfig) -> torch.Tensor:
-=======
-                               dtype: torch.dtype,
-                               batch_p2p_comm: bool = True,
-                               timers: Callable = None) -> torch.Tensor:
->>>>>>> e6d7e098
     """Batched send and recv with next rank in pipeline.
 
     See _communicate for argument details.
@@ -545,42 +427,23 @@
     if core.parallel_state.is_pipeline_last_stage():
         output_tensor_grad = None
     else:
-<<<<<<< HEAD
         if config.timers is not None:
             config.timers('forward-send-backward-recv', log_level=2).start()
-        _, output_tensor_grad = _communicate(
-=======
-        if timers is not None:
-            timers('forward-send-backward-recv', log_level=2).start()
         _, output_tensor_grad,_ = _communicate(
->>>>>>> e6d7e098
             tensor_send_next=output_tensor,
             tensor_send_prev=None,
             recv_prev=False,
             recv_next=True,
             tensor_shape=tensor_shape,
-<<<<<<< HEAD
             config=config)
         if config.timers is not None:
             config.timers('forward-send-backward-recv').stop()
-=======
-            batch_p2p_comm=batch_p2p_comm,
-            dtype=dtype)
-        if timers is not None:
-            timers('forward-send-backward-recv').stop()
->>>>>>> e6d7e098
     return output_tensor_grad
 
 
 def send_backward_recv_forward(input_tensor_grad: torch.Tensor,
                                tensor_shape: Shape,
-<<<<<<< HEAD
                                config: ModelParallelConfig) -> torch.Tensor:
-=======
-                               dtype: torch.dtype,
-                               batch_p2p_comm: bool = True,
-                               timers: Callable = None) -> torch.Tensor:
->>>>>>> e6d7e098
     """Batched send and recv with previous rank in pipeline.
 
     See _communicate for argument details.
@@ -588,120 +451,69 @@
     if core.parallel_state.is_pipeline_first_stage():
         input_tensor = None
     else:
-<<<<<<< HEAD
         if config.timers is not None:
             config.timers('backward-send-forward-recv', log_level=2).start()
-        input_tensor, _ = _communicate(
-=======
-        if timers is not None:
-            timers('backward-send-forward-recv', log_level=2).start()
         input_tensor, _, _ = _communicate(
->>>>>>> e6d7e098
             tensor_send_next=None,
             tensor_send_prev=input_tensor_grad,
             recv_prev=True,
             recv_next=False,
             tensor_shape=tensor_shape,
-<<<<<<< HEAD
             config=config)
         if config.timers is not None:
             config.timers('backward-send-forward-recv').stop()
-=======
-            batch_p2p_comm=batch_p2p_comm,
-            dtype=dtype)
-        if timers is not None:
-            timers('backward-send-forward-recv').stop()
->>>>>>> e6d7e098
     return input_tensor
 
 
 def send_forward_recv_forward(output_tensor: torch.Tensor,
                               recv_prev: bool,
                               tensor_shape: Shape,
-<<<<<<< HEAD
-                              config: ModelParallelConfig) -> torch.Tensor:
-=======
-                              dtype: torch.dtype,
-                              batch_p2p_comm: bool = True,
-                              overlap_p2p_comm: bool = False,
-                              timers: Callable = None) -> torch.Tensor:
->>>>>>> e6d7e098
+                              config: ModelParallelConfig,
+                              overlap_p2p_comm: bool = False) -> torch.Tensor:
     """Batched recv from previous rank and send to next rank in pipeline.
 
     See _communicate for argument details.
     """
-<<<<<<< HEAD
     if config.timers is not None:
         config.timers('forward-send-forward-recv', log_level=2).start()
-    input_tensor, _ = _communicate(
-=======
-    if timers is not None:
-        timers('forward-send-forward-recv', log_level=2).start()
     input_tensor, _, wait_handles = _communicate(
->>>>>>> e6d7e098
         tensor_send_next=output_tensor,
         tensor_send_prev=None,
         recv_prev=recv_prev,
         recv_next=False,
         tensor_shape=tensor_shape,
-<<<<<<< HEAD
+        wait_on_reqs=(not overlap_p2p_comm),
         config=config)
     if config.timers is not None:
         config.timers('forward-send-forward-recv').stop()
-=======
-        batch_p2p_comm=batch_p2p_comm,
-        wait_on_reqs=(not overlap_p2p_comm),
-        dtype=dtype)
-    if timers is not None:
-        timers('forward-send-forward-recv').stop()
     if overlap_p2p_comm:
         return input_tensor, wait_handles
->>>>>>> e6d7e098
     return input_tensor
 
 
 def send_backward_recv_backward(input_tensor_grad: torch.Tensor,
                                 recv_next: bool,
                                 tensor_shape: Shape,
-<<<<<<< HEAD
-                                config: ModelParallelConfig) -> torch.Tensor:
-=======
-                                dtype: torch.dtype,
-                                batch_p2p_comm: bool = True,
-                                overlap_p2p_comm: bool = False,
-                                timers: Callable = None) -> torch.Tensor:
->>>>>>> e6d7e098
+                                config: ModelParallelConfig,
+                                overlap_p2p_comm: bool = False) -> torch.Tensor:
     """Batched recv from next rank and send to previous rank in pipeline.
 
     See _communicate for argument details.
     """
-<<<<<<< HEAD
     if config.timers is not None:
         config.timers('backward-send-backward-recv', log_level=2).start()
-    _, output_tensor_grad = _communicate(
-=======
-    if timers is not None:
-        timers('backward-send-backward-recv', log_level=2).start()
     _, output_tensor_grad, wait_handles = _communicate(
->>>>>>> e6d7e098
         tensor_send_next=None,
         tensor_send_prev=input_tensor_grad,
         recv_prev=False,
         recv_next=recv_next,
         tensor_shape=tensor_shape,
-<<<<<<< HEAD
+        wait_on_reqs=(not overlap_p2p_comm),
         config=config)
     if config.timers is not None:
         config.timers('backward-send-backward-recv').stop()
-=======
-        batch_p2p_comm=batch_p2p_comm,
-        wait_on_reqs=(not overlap_p2p_comm),
-        dtype=dtype)
-    if timers is not None:
-        timers('backward-send-backward-recv').stop()
     if overlap_p2p_comm:
         return output_tensor_grad, wait_handles
->>>>>>> e6d7e098
     return output_tensor_grad
 
 
@@ -711,13 +523,7 @@
         recv_prev: bool,
         recv_next: bool,
         tensor_shape: Shape,
-<<<<<<< HEAD
         config: ModelParallelConfig) -> torch.Tensor:
-=======
-        dtype: torch.dtype,
-        batch_p2p_comm: bool = True,
-        timers: Callable = None) -> Tuple[torch.Tensor, torch.Tensor]:
->>>>>>> e6d7e098
     """Batched send and recv with previous and next ranks in pipeline.
 
     See _communicate for argument details.
@@ -731,14 +537,7 @@
         recv_prev=recv_prev,
         recv_next=recv_next,
         tensor_shape=tensor_shape,
-<<<<<<< HEAD
         config=config)
     if config.timers is not None:
         config.timers('forward-backward-send-forward-backward-recv').stop()
-=======
-        batch_p2p_comm=batch_p2p_comm,
-        dtype=dtype)
-    if timers is not None:
-        timers('forward-backward-send-forward-backward-recv').stop()
->>>>>>> e6d7e098
     return input_tensor, output_tensor_grad