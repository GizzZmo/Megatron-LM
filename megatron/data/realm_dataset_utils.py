--- conflicted
+++ resolved
@@ -3,171 +3,10 @@
 
 import numpy as np
 import torch
-try:
-    import stanza
-    processors_dict = {'tokenize': 'default', 'mwt': 'default', 'ner': 'conll03'}
-    stanza_pipeline = stanza.Pipeline('en', processors=processors_dict, use_gpu=True)
-except:
-    pass
 
-<<<<<<< HEAD
 from megatron import mpu, print_rank_0
-=======
 from megatron.data.dataset_utils import create_masked_lm_predictions, pad_and_convert_to_numpy
 from megatron import get_args, get_tokenizer, print_rank_0, mpu
-
-SPACY_NER = spacy.load('en_core_web_lg')
-
-
-def build_realm_training_sample(sample, max_seq_length,
-                                vocab_id_list, vocab_id_to_token_dict,
-                                cls_id, sep_id, mask_id, pad_id,
-                                masked_lm_prob, block_ner_mask, cased_tokens,
-                                cased_tokenizer, np_rng):
-    tokens = list(itertools.chain(*sample))[:max_seq_length - 2]
-    tokens, tokentypes = create_single_tokens_and_tokentypes(tokens, cls_id, sep_id)
-
-    args = get_args()
-    if args.use_regular_masking:
-        max_predictions_per_seq = masked_lm_prob * max_seq_length
-        masked_tokens, masked_positions, masked_labels, _ = create_masked_lm_predictions(
-            tokens, vocab_id_list, vocab_id_to_token_dict, masked_lm_prob,
-            cls_id, sep_id, mask_id, max_predictions_per_seq, np_rng)
-    elif block_ner_mask is not None:
-        block_ner_mask = list(itertools.chain(*block_ner_mask))[:max_seq_length - 2]
-        if args.use_random_spans:
-            rand_idx = np.random.randint(len(block_ner_mask))
-            block_ner_mask = block_ner_mask[rand_idx:] + block_ner_mask[:rand_idx]
-        block_ner_mask = [0] + block_ner_mask + [0]
-        masked_tokens, masked_positions, masked_labels = get_arrays_using_ner_mask(tokens, block_ner_mask, mask_id)
-    else:
-        try:
-            if args.cased_data_path is not None:
-                total_len = sum(len(l) for l in sample)
-                # truncate the last sentence to make it so that the whole thing has length max_seq_length - 2
-                if total_len > max_seq_length - 2:
-                    offset = -(total_len - (max_seq_length - 2))
-                    sample[-1] = sample[-1][:offset]
-                masked_tokens, masked_positions, masked_labels = get_stanza_ner_mask(sample, cased_tokens, cased_tokenizer,
-                                                                                     cls_id, sep_id, mask_id)
-            else:
-                masked_tokens, masked_positions, masked_labels = salient_span_mask(tokens, mask_id)
-        except:
-            # print("+" * 100, flush=True)
-            # print('could not create salient span', flush=True)
-            # print("+" * 100, flush=True)
-            # this means the above returned None, and None isn't iterable.
-            # TODO: consider coding style.
-            max_predictions_per_seq = masked_lm_prob * max_seq_length
-            masked_tokens, masked_positions, masked_labels, _ = create_masked_lm_predictions(
-                tokens, vocab_id_list, vocab_id_to_token_dict, masked_lm_prob,
-                cls_id, sep_id, mask_id, max_predictions_per_seq, np_rng)
-
-    tokens_np, tokentypes_np, labels_np, padding_mask_np, loss_mask_np \
-        = pad_and_convert_to_numpy(masked_tokens, tokentypes, masked_positions,
-                                   masked_labels, pad_id, max_seq_length)
-
-    train_sample = {
-        'tokens': tokens_np,
-        'labels': labels_np,
-        'loss_mask': loss_mask_np,
-        'pad_mask': padding_mask_np
-    }
-    return train_sample
-
-
-def get_stanza_ner_mask(tokens, cased_tokens, cased_tokenizer, cls_id, sep_id, mask_id):
-    """Use stanza to generate NER salient span masks in the loop"""
-    # assuming that the default tokenizer is uncased.
-    uncased_tokenizer = get_tokenizer()
-    block_ner_mask = []
-
-    for cased_sent_ids, uncased_sent_ids in zip(cased_tokens, tokens):
-        # print('>')
-        token_pos_map = id_to_str_pos_map(uncased_sent_ids, uncased_tokenizer)
-
-        # get the cased string and do NER with both toolkits
-        cased_sent_str = join_str_list(cased_tokenizer.tokenizer.convert_ids_to_tokens(cased_sent_ids))
-        entities = stanza_pipeline(cased_sent_str).ents
-        spacy_entities = SPACY_NER(cased_sent_str).ents
-
-        # CoNLL doesn't do dates, so we scan with spacy to get the dates.
-        entities = [e for e in entities if e.text != 'CLS']
-        entities.extend([e for e in spacy_entities if (e.text != 'CLS' and e.label_ == 'DATE')])
-
-        # randomize which entities to look at, and set a target of 12% of tokens being masked
-        entity_indices = np.arange(len(entities))
-        np.random.shuffle(entity_indices)
-        target_num_masks = int(len(cased_sent_ids) * 0.12)
-
-        masked_positions = []
-        for entity_idx in entity_indices[:3]:
-
-            # if we have enough masks then break.
-            if len(masked_positions) > target_num_masks:
-                break
-
-            selected_entity = entities[entity_idx]
-            # print(">> selected entity: {}".format(selected_entity.text), flush=True)
-
-            mask_start = mask_end = 0
-            set_mask_start = False
-            # loop for checking where mask should start and end.
-            while mask_end < len(token_pos_map) and token_pos_map[mask_end] < selected_entity.end_char:
-                if token_pos_map[mask_start] > selected_entity.start_char:
-                    set_mask_start = True
-                if not set_mask_start:
-                    mask_start += 1
-                mask_end += 1
-
-            # add offset to indices since our input was list of sentences
-            masked_positions.extend(range(mask_start - 1, mask_end))
-
-        ner_mask = [0] * len(uncased_sent_ids)
-        for pos in masked_positions:
-            ner_mask[pos] = 1
-        block_ner_mask.extend(ner_mask)
-
-    # len_tokens = [len(l) for l in tokens]
-    # print(len_tokens, flush=True)
-    # print([sum(len_tokens[:i + 1]) for i in range(len(tokens))], flush=True)
-    tokens = list(itertools.chain(*tokens))
-    tokens = [cls_id] + tokens + [sep_id]
-    block_ner_mask = [0] + block_ner_mask + [0]
-    return get_arrays_using_ner_mask(tokens, block_ner_mask, mask_id)
-
-
-def get_arrays_using_ner_mask(tokens, block_ner_mask, mask_id):
-    tokenizer = get_tokenizer()
-    tokens_str = join_str_list(tokenizer.tokenizer.convert_ids_to_tokens(tokens))
-
-    masked_tokens = tokens.copy()
-    masked_positions = []
-    masked_labels = []
-
-    for i in range(len(tokens)):
-        if block_ner_mask[i] == 1:
-            masked_positions.append(i)
-            masked_labels.append(tokens[i])
-            masked_tokens[i] = mask_id
-
-    # print("\nTOKEN STR\n", tokens_str + '\n',
-    #     "OUTPUT\n", join_str_list(tokenizer.tokenizer.convert_ids_to_tokens(masked_tokens)) + '\n',
-    #     "FRAC_MASKED: {}\n".format(len(masked_labels) / len(tokens)),
-    #     "-" * 100 + '\n',
-    #     flush=True)
-
-    return masked_tokens, masked_positions, masked_labels
-
-
-def create_single_tokens_and_tokentypes(_tokens, cls_id, sep_id):
-    tokens = []
-    tokens.append(cls_id)
-    tokens.extend(list(_tokens))
-    tokens.append(sep_id)
-    tokentypes = [0] * len(tokens)
-    return tokens, tokentypes
->>>>>>> 8f3f338a
 
 
 def join_str_list(str_list):
@@ -181,77 +20,47 @@
     return result
 
 
-<<<<<<< HEAD
-=======
-def id_to_str_pos_map(token_ids, tokenizer):
-    """Given a list of ids, return a list of integers which correspond to the starting index
-    of the corresponding token in the original string (with spaces, without artifacts e.g. ##)"""
-    token_strs = tokenizer.tokenizer.convert_ids_to_tokens(token_ids)
-    pos_map = [0]
-    for i in range(len(token_strs) - 1):
-        len_prev = len(token_strs[i])
-        # do not add the length of the "##"
-        if token_strs[i].startswith("##"):
-            len_prev -= 2
+class BlockSampleData(object):
+    """A struct for fully describing a fixed-size block of data as used in REALM
 
-        # add the length of the space if needed
-        if token_strs[i + 1].startswith("##"):
-            pos_map.append(pos_map[-1] + len_prev)
-        else:
-            pos_map.append(pos_map[-1] + len_prev + 1)
+    :param start_idx: for first sentence of the block
+    :param end_idx: for last sentence of the block (may be partially truncated in sample construction)
+    :param doc_idx: the index of the document from which the block comes in the original indexed dataset
+    :param block_idx: a unique integer identifier given to every block.
+    """
+    def __init__(self, start_idx, end_idx, doc_idx, block_idx):
+        self.start_idx = start_idx
+        self.end_idx = end_idx
+        self.doc_idx = doc_idx
+        self.block_idx = block_idx
 
-    # make sure total size is correct
-    offset = -2 if token_strs[-1].startswith("##") else 0
-    total_len = pos_map[-1] + len(token_strs[-1]) + offset
-    assert total_len == len(join_str_list(token_strs)) - 1, (total_len, len(join_str_list(token_strs)))
+    def as_array(self):
+        return np.array([self.start_idx, self.end_idx, self.doc_idx, self.block_idx]).astype(np.int64)
 
-    return pos_map
+    def as_tuple(self):
+        return self.start_idx, self.end_idx, self.doc_idx, self.block_idx
 
 
-def salient_span_mask(tokens, mask_id):
-    """Creates the predictions for the masked LM objective.
-    Note: Tokens here are vocab ids and not text tokens."""
-    tokenizer = get_tokenizer()
-    tokens_str = join_str_list(tokenizer.tokenizer.convert_ids_to_tokens(tokens))
+class BlockSamplesMapping(object):
+    def __init__(self, mapping_array):
+        # make sure that the array is compatible with BlockSampleData
+        assert mapping_array.shape[1] == 4
+        self.mapping_array = mapping_array
 
-    # need to get all named entities
-    entities = SPACY_NER(tokens_str).ents
-    undesired_types = ['CARDINAL', 'TIME', 'PERCENT', 'MONEY', 'QUANTITY', 'ORDINAL']
-    entities = [e for e in entities if e.text != "CLS" and e.label_ not in undesired_types]
-    if len(entities) == 0:
-        return None
-    entity_idx = np.random.randint(0, len(entities))
-    selected_entity = entities[entity_idx]
-
-    token_pos_map = id_to_str_pos_map(tokens, tokenizer)
-    mask_start = mask_end = 0
-    set_mask_start = False
-    while mask_end < len(token_pos_map) and token_pos_map[mask_end] < selected_entity.end_char:
-        if token_pos_map[mask_start] > selected_entity.start_char:
-            set_mask_start = True
-        if not set_mask_start:
-            mask_start += 1
-        mask_end += 1
-    masked_positions = list(range(mask_start - 1, mask_end))
-
-    labels = []
-    output_tokens = tokens.copy()
-    for id_idx in masked_positions:
-        labels.append(tokens[id_idx])
-        output_tokens[id_idx] = mask_id
-    # print("-" * 100 + '\n',
-    #       "TOKEN STR\n", tokens_str + '\n',
-    #       "SELECTED ENTITY\n", selected_entity.text + '\n',
-    #       "OUTPUT\n", join_str_list(tokenizer.tokenizer.convert_ids_to_tokens(output_tokens)), flush=True)
-
-    return output_tokens, masked_positions, labels
+    def __getitem__(self, idx):
+        """Get the data associated with a particular sample."""
+        sample_data = BlockSamplesData(*self.mapping_array[idx])
+        return sample_data
 
 
->>>>>>> 8f3f338a
 def get_block_samples_mapping(block_dataset, title_dataset, data_prefix, num_epochs,
                               max_num_samples, max_seq_length, seed, name, use_one_sent_docs=False):
     """Get samples mapping for a dataset over fixed size blocks. This function also requires
-    a dataset of the titles for the source documents since their lengths must be taken into account."""
+    a dataset of the titles for the source documents since their lengths must be taken into account.
+
+    :return: samples_mapping (BlockSamplesMapping)
+    """
+
     if not num_epochs:
         if not max_num_samples:
             raise ValueError("Need to specify either max_num_samples "
@@ -288,19 +97,24 @@
         start_time = time.time()
         print_rank_0(' > building samples index mapping for {} ...'.format(
             name))
+
+        # compile/bind the C++ helper code
         from megatron.data.dataset_utils import compile_helper
         compile_helper()
+
         from megatron.data import helpers
-        samples_mapping = helpers.build_blocks_mapping(
+        mapping_array = helpers.build_blocks_mapping(
             block_dataset.doc_idx,
             block_dataset.sizes,
             title_dataset.sizes,
             num_epochs,
             max_num_samples,
-            max_seq_length-3,  # account for added tokens
+            max_seq_length - 3,  # account for added tokens
             seed,
             verbose,
             use_one_sent_docs)
+        samples_mapping = BlockSamplesMapping(mapping_array)
+
         print_rank_0(' > done building samples index mapping')
         np.save(indexmap_filename, samples_mapping, allow_pickle=True)
         print_rank_0(' > saved the index mapping in {}'.format(
@@ -309,6 +123,7 @@
         print_rank_0(' > elapsed time to build and save samples mapping '
                      '(seconds): {:4f}'.format(
             time.time() - start_time))
+
     # This should be a barrier but nccl barrier assumes
     # device_index=rank which is not the case for model
     # parallel case
